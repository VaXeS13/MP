using Volo.Abp.Uow;
using System;
using System.Collections.Generic;
using System.Threading.Tasks;
using MP.Application.Payments;
using MP.Domain.Booths;
using MP.Domain.BoothTypes;
using MP.Domain.Payments;
using MP.Domain.Rentals;
using MP.Rentals;
using Shouldly;
using Volo.Abp;
using Volo.Abp.Domain.Repositories;
using Volo.Abp.Identity;
using Xunit;

namespace MP.Application.Tests.Payments
{
    public class P24StatusCheckRecurringJobTests : MPApplicationTestBase<MPApplicationTestModule>
    {
        private static readonly Guid DefaultOrganizationalUnitId = Guid.Parse("00000000-0000-0000-0000-000000000001");
        private static readonly Guid TestUserId1 = new Guid("00000000-0000-0000-0000-000000000001");
        private static readonly Guid TestOrganizationalUnitId = new Guid("00000000-0000-0000-0000-000000000010");
        private readonly IBoothRepository _boothRepository;
        private readonly IRepository<Rental, Guid> _rentalRepository;
        private readonly IRepository<BoothType, Guid> _boothTypeRepository;
        private readonly IRepository<IdentityUser, Guid> _userRepository;
        private readonly IP24TransactionRepository _p24TransactionRepository;

        public P24StatusCheckRecurringJobTests()
        {
            _boothRepository = GetRequiredService<IBoothRepository>();
            _rentalRepository = GetRequiredService<IRepository<Rental, Guid>>();
            _boothTypeRepository = GetRequiredService<IRepository<BoothType, Guid>>();
            _userRepository = GetRequiredService<IRepository<IdentityUser, Guid>>();
            _p24TransactionRepository = GetRequiredService<IP24TransactionRepository>();
        }

        [Fact]
        [UnitOfWork]
        public async Task Should_Update_Rental_And_Booth_When_Payment_Verified()
        {
            // Arrange
            var today = DateTime.Today;
            var guid1 = Guid.NewGuid().ToString().Replace("-", "");
            var guid2 = Guid.NewGuid().ToString().Replace("-", "");

            // Create booth type
            var boothType = new BoothType(
                Guid.NewGuid(),
                $"T{guid1.Substring(0, 3)}",
                "Test Description",
                10m,
<<<<<<< HEAD
                DefaultOrganizationalUnitId
=======
                TestOrganizationalUnitId
>>>>>>> 242d0b04
            );
            await _boothTypeRepository.InsertAsync(boothType);

            // Create booth (initially Reserved)
            var booth = new MP.Domain.Booths.Booth(
                Guid.NewGuid(),
                $"P{guid2.Substring(0, 9)}",
                100m,
<<<<<<< HEAD
                DefaultOrganizationalUnitId
=======
                TestOrganizationalUnitId
>>>>>>> 242d0b04
            );
            booth.MarkAsReserved();
            await _boothRepository.InsertAsync(booth);

            // Create rental (Draft status, not paid yet)
            var sessionId = $"p24_test_{Guid.NewGuid()}";
            var rental = new Rental(
                Guid.NewGuid(),
                TestUserId1,
                booth.Id,
                boothType.Id,
                DefaultOrganizationalUnitId,
                new RentalPeriod(today, today.AddDays(10)),
                1000m,
                Currency.PLN
            );
            rental.Payment.SetTransactionId(sessionId);
            await _rentalRepository.InsertAsync(rental);

            // Create P24 transaction (not yet verified)
            var transaction = new P24Transaction(
                Guid.NewGuid(),
                sessionId,
                142798, // merchantId
                142798, // posId
                1000m,
                "PLN",
                "test@test.com",
                "Test payment",
                "test-sign"
            );
            await _p24TransactionRepository.InsertAsync(transaction);

            // Act - Simulate payment verification
            transaction.SetStatus("completed");
            transaction.SetVerified(true);
            await _p24TransactionRepository.UpdateAsync(transaction);

            // Simulate what UpdateRentalsAndBoothsAfterPaymentAsync does:
            var rentalToUpdate = await _rentalRepository.FirstOrDefaultAsync(r =>
                r.Payment.Przelewy24TransactionId == sessionId);
            rentalToUpdate.ShouldNotBeNull();

            if (!rentalToUpdate.Payment.IsPaid)
            {
                rentalToUpdate.MarkAsPaid(rentalToUpdate.Payment.TotalAmount, DateTime.Now, sessionId);

                var boothToUpdate = await _boothRepository.GetAsync(rentalToUpdate.BoothId);
                if (boothToUpdate.Status != BoothStatus.Maintenance)
                {
                    if (rentalToUpdate.Period.StartDate <= DateTime.Today)
                    {
                        boothToUpdate.MarkAsRented();
                    }
                    else
                    {
                        boothToUpdate.MarkAsReserved();
                    }
                    await _boothRepository.UpdateAsync(boothToUpdate);
                }
                await _rentalRepository.UpdateAsync(rentalToUpdate);
            }

            // Assert
            var updatedRental = await _rentalRepository.GetAsync(rental.Id);
            updatedRental.Payment.IsPaid.ShouldBeTrue();
            updatedRental.Status.ShouldBe(RentalStatus.Active);

            var updatedBooth = await _boothRepository.GetAsync(booth.Id);
            updatedBooth.Status.ShouldBe(BoothStatus.Rented); // Since StartDate is today
        }

        [Fact]
        [UnitOfWork]
        public async Task Should_Not_Update_Booth_Status_If_In_Maintenance()
        {
            // Arrange
            var today = DateTime.Today;

            // Create booth type
            var boothType = new BoothType(
                Guid.NewGuid(),
                $"T{Guid.NewGuid().ToString().Replace("-", "").Substring(0, 3)}",
                "Test Description",
                10m,
<<<<<<< HEAD
                DefaultOrganizationalUnitId
=======
                TestOrganizationalUnitId
>>>>>>> 242d0b04
            );
            await _boothTypeRepository.InsertAsync(boothType);

            // Create booth in Maintenance
            var booth = new MP.Domain.Booths.Booth(
                Guid.NewGuid(),
                $"M{Guid.NewGuid().ToString().Replace("-", "").Substring(0, 9)}",
                100m,
<<<<<<< HEAD
                DefaultOrganizationalUnitId
=======
                TestOrganizationalUnitId
>>>>>>> 242d0b04
            );
            booth.MarkAsMaintenance();
            await _boothRepository.InsertAsync(booth);

            // Create rental
            var sessionId = $"p24_maint_test_{Guid.NewGuid()}";
            var rental = new Rental(
                Guid.NewGuid(),
                TestUserId1,
                booth.Id,
                boothType.Id,
                DefaultOrganizationalUnitId,
                new RentalPeriod(today, today.AddDays(10)),
                1000m,
                Currency.PLN
            );
            rental.Payment.SetTransactionId(sessionId);
            await _rentalRepository.InsertAsync(rental);

            // Act - This is what the job does when payment is verified
            // It marks rental as paid, then tries to update booth status
            rental.MarkAsPaid(rental.Payment.TotalAmount, DateTime.Now, sessionId);

            var boothToUpdate = await _boothRepository.GetAsync(rental.BoothId);
            // The job's logic: only update booth status if NOT in Maintenance
            if (boothToUpdate.Status != BoothStatus.Maintenance)
            {
                if (rental.Period.StartDate <= DateTime.Today)
                {
                    boothToUpdate.MarkAsRented();
                }
                else
                {
                    boothToUpdate.MarkAsReserved();
                }
                await _boothRepository.UpdateAsync(boothToUpdate);
            }

            await _rentalRepository.UpdateAsync(rental);

            // Assert - booth should still be in Maintenance
            var updatedBooth = await _boothRepository.GetAsync(booth.Id);
            updatedBooth.Status.ShouldBe(BoothStatus.Maintenance);
        }

        [Fact]
        [UnitOfWork]
        public async Task Should_Mark_Booth_As_Reserved_When_Rental_Starts_In_Future()
        {
            // Arrange
            var today = DateTime.Today;

            // Create booth type
            var boothType = new BoothType(
                Guid.NewGuid(),
                $"T{Guid.NewGuid().ToString().Replace("-", "").Substring(0, 3)}",
                "Test Description",
                10m,
<<<<<<< HEAD
                DefaultOrganizationalUnitId
=======
                TestOrganizationalUnitId
>>>>>>> 242d0b04
            );
            await _boothTypeRepository.InsertAsync(boothType);

            // Create booth
            var booth = new MP.Domain.Booths.Booth(
                Guid.NewGuid(),
                $"F{Guid.NewGuid().ToString().Replace("-", "").Substring(0, 9)}",
                100m,
<<<<<<< HEAD
                DefaultOrganizationalUnitId
=======
                TestOrganizationalUnitId
>>>>>>> 242d0b04
            );
            await _boothRepository.InsertAsync(booth);

            // Create rental that starts tomorrow
            var sessionId = $"p24_future_test_{Guid.NewGuid()}";
            var rental = new Rental(
                Guid.NewGuid(),
                TestUserId1,
                booth.Id,
                boothType.Id,
                DefaultOrganizationalUnitId,
                new RentalPeriod(today.AddDays(1), today.AddDays(10)),
                1000m,
                Currency.PLN
            );
            rental.Payment.SetTransactionId(sessionId);
            await _rentalRepository.InsertAsync(rental);

            // Act - Mark rental as paid
            rental.MarkAsPaid(rental.Payment.TotalAmount, DateTime.Now, sessionId);

            var boothToUpdate = await _boothRepository.GetAsync(rental.BoothId);
            if (boothToUpdate.Status != BoothStatus.Maintenance)
            {
                // Since rental starts tomorrow, mark as Reserved (not Rented)
                if (rental.Period.StartDate <= DateTime.Today)
                {
                    boothToUpdate.MarkAsRented();
                }
                else
                {
                    boothToUpdate.MarkAsReserved();
                }
                await _boothRepository.UpdateAsync(boothToUpdate);
            }

            await _rentalRepository.UpdateAsync(rental);

            // Assert
            var updatedBooth = await _boothRepository.GetAsync(booth.Id);
            updatedBooth.Status.ShouldBe(BoothStatus.Reserved); // Not Rented yet
        }

        [Fact]
        [UnitOfWork]
        public async Task Should_Cancel_Rental_When_Max_Status_Checks_Reached()
        {
            // Arrange
            var today = DateTime.Today;

            // Create booth type
            var boothType = new BoothType(
                Guid.NewGuid(),
                $"T{Guid.NewGuid().ToString().Replace("-", "").Substring(0, 3)}",
                "Test Description",
                10m,
<<<<<<< HEAD
                DefaultOrganizationalUnitId
=======
                TestOrganizationalUnitId
>>>>>>> 242d0b04
            );
            await _boothTypeRepository.InsertAsync(boothType);

            // Create booth
            var booth = new MP.Domain.Booths.Booth(
                Guid.NewGuid(),
                $"C{Guid.NewGuid().ToString().Replace("-", "").Substring(0, 9)}",
                100m,
<<<<<<< HEAD
                DefaultOrganizationalUnitId
=======
                TestOrganizationalUnitId
>>>>>>> 242d0b04
            );
            booth.MarkAsReserved();
            await _boothRepository.InsertAsync(booth);

            // Create rental (not paid)
            var sessionId = $"p24_cancel_test_{Guid.NewGuid()}";
            var rental = new Rental(
                Guid.NewGuid(),
                TestUserId1,
                booth.Id,
                boothType.Id,
                DefaultOrganizationalUnitId,
                new RentalPeriod(today, today.AddDays(10)),
                1000m,
                Currency.PLN
            );
            rental.Payment.SetTransactionId(sessionId);
            await _rentalRepository.InsertAsync(rental);

            // Create P24 transaction (failed after 3 checks)
            var transaction = new P24Transaction(
                Guid.NewGuid(),
                sessionId,
                142798,
                142798,
                1000m,
                "PLN",
                "test@test.com",
                "Test payment",
                "test-sign"
            );
            transaction.IncrementStatusCheckCount();
            transaction.IncrementStatusCheckCount();
            transaction.IncrementStatusCheckCount(); // 3 checks reached
            await _p24TransactionRepository.InsertAsync(transaction);

            // Act - Simulate HandleMaxStatusChecksReached logic
            if (transaction.ManualStatusCheckCount >= 3 && transaction.Status != "completed")
            {
                var rentalToCancel = await _rentalRepository.FirstOrDefaultAsync(r =>
                    r.Payment.Przelewy24TransactionId == transaction.SessionId);

                if (rentalToCancel != null)
                {
                    var boothToRelease = await _boothRepository.GetAsync(rentalToCancel.BoothId);

                    rentalToCancel.Cancel("Payment not completed within allowed time");
                    boothToRelease.MarkAsAvailable();

                    await _rentalRepository.UpdateAsync(rentalToCancel);
                    await _boothRepository.UpdateAsync(boothToRelease);
                }
            }

            // Assert
            var updatedRental = await _rentalRepository.GetAsync(rental.Id);
            updatedRental.Status.ShouldBe(RentalStatus.Cancelled);

            var updatedBooth = await _boothRepository.GetAsync(booth.Id);
            updatedBooth.Status.ShouldBe(BoothStatus.Available);
        }
    }
}<|MERGE_RESOLUTION|>--- conflicted
+++ resolved
@@ -51,11 +51,7 @@
                 $"T{guid1.Substring(0, 3)}",
                 "Test Description",
                 10m,
-<<<<<<< HEAD
-                DefaultOrganizationalUnitId
-=======
-                TestOrganizationalUnitId
->>>>>>> 242d0b04
+                DefaultOrganizationalUnitId
             );
             await _boothTypeRepository.InsertAsync(boothType);
 
@@ -64,11 +60,7 @@
                 Guid.NewGuid(),
                 $"P{guid2.Substring(0, 9)}",
                 100m,
-<<<<<<< HEAD
-                DefaultOrganizationalUnitId
-=======
-                TestOrganizationalUnitId
->>>>>>> 242d0b04
+                DefaultOrganizationalUnitId
             );
             booth.MarkAsReserved();
             await _boothRepository.InsertAsync(booth);
@@ -154,11 +146,7 @@
                 $"T{Guid.NewGuid().ToString().Replace("-", "").Substring(0, 3)}",
                 "Test Description",
                 10m,
-<<<<<<< HEAD
-                DefaultOrganizationalUnitId
-=======
-                TestOrganizationalUnitId
->>>>>>> 242d0b04
+                DefaultOrganizationalUnitId
             );
             await _boothTypeRepository.InsertAsync(boothType);
 
@@ -167,11 +155,7 @@
                 Guid.NewGuid(),
                 $"M{Guid.NewGuid().ToString().Replace("-", "").Substring(0, 9)}",
                 100m,
-<<<<<<< HEAD
-                DefaultOrganizationalUnitId
-=======
-                TestOrganizationalUnitId
->>>>>>> 242d0b04
+                DefaultOrganizationalUnitId
             );
             booth.MarkAsMaintenance();
             await _boothRepository.InsertAsync(booth);
@@ -230,11 +214,7 @@
                 $"T{Guid.NewGuid().ToString().Replace("-", "").Substring(0, 3)}",
                 "Test Description",
                 10m,
-<<<<<<< HEAD
-                DefaultOrganizationalUnitId
-=======
-                TestOrganizationalUnitId
->>>>>>> 242d0b04
+                DefaultOrganizationalUnitId
             );
             await _boothTypeRepository.InsertAsync(boothType);
 
@@ -243,11 +223,7 @@
                 Guid.NewGuid(),
                 $"F{Guid.NewGuid().ToString().Replace("-", "").Substring(0, 9)}",
                 100m,
-<<<<<<< HEAD
-                DefaultOrganizationalUnitId
-=======
-                TestOrganizationalUnitId
->>>>>>> 242d0b04
+                DefaultOrganizationalUnitId
             );
             await _boothRepository.InsertAsync(booth);
 
@@ -304,11 +280,7 @@
                 $"T{Guid.NewGuid().ToString().Replace("-", "").Substring(0, 3)}",
                 "Test Description",
                 10m,
-<<<<<<< HEAD
-                DefaultOrganizationalUnitId
-=======
-                TestOrganizationalUnitId
->>>>>>> 242d0b04
+                DefaultOrganizationalUnitId
             );
             await _boothTypeRepository.InsertAsync(boothType);
 
@@ -317,11 +289,7 @@
                 Guid.NewGuid(),
                 $"C{Guid.NewGuid().ToString().Replace("-", "").Substring(0, 9)}",
                 100m,
-<<<<<<< HEAD
-                DefaultOrganizationalUnitId
-=======
-                TestOrganizationalUnitId
->>>>>>> 242d0b04
+                DefaultOrganizationalUnitId
             );
             booth.MarkAsReserved();
             await _boothRepository.InsertAsync(booth);
