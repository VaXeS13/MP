--- conflicted
+++ resolved
@@ -53,11 +53,7 @@
                     $"T{guid1.Substring(0, 3)}",
                     "Test Description",
                     10m,
-<<<<<<< HEAD
-                    DefaultOrganizationalUnitId
-=======
-                    TestOrganizationalUnitId
->>>>>>> 242d0b04
+                    DefaultOrganizationalUnitId
                 );
                 await _boothTypeRepository.InsertAsync(boothType);
 
@@ -66,11 +62,7 @@
                     Guid.NewGuid(),
                     $"R{guid2.Substring(0, 9)}",
                     100m,
-<<<<<<< HEAD
-                    DefaultOrganizationalUnitId
-=======
-                    TestOrganizationalUnitId
->>>>>>> 242d0b04
+                    DefaultOrganizationalUnitId
                 );
                 await _boothRepository.InsertAsync(booth);
 
@@ -125,11 +117,7 @@
                     $"T{guid1.Substring(0, 3)}",
                     "Test Description",
                     10m,
-<<<<<<< HEAD
-                    DefaultOrganizationalUnitId
-=======
-                    TestOrganizationalUnitId
->>>>>>> 242d0b04
+                    DefaultOrganizationalUnitId
                 );
                 await _boothTypeRepository.InsertAsync(boothType);
 
@@ -138,11 +126,7 @@
                     Guid.NewGuid(),
                     $"R{guid2.Substring(0, 9)}",
                     100m,
-<<<<<<< HEAD
-                    DefaultOrganizationalUnitId
-=======
-                    TestOrganizationalUnitId
->>>>>>> 242d0b04
+                    DefaultOrganizationalUnitId
                 );
                 await _boothRepository.InsertAsync(booth);
 
@@ -194,11 +178,7 @@
                     Guid.NewGuid(),
                     $"A{guid1.Substring(0, 9)}",
                     100m,
-<<<<<<< HEAD
-                    DefaultOrganizationalUnitId
-=======
-                    TestOrganizationalUnitId
->>>>>>> 242d0b04
+                    DefaultOrganizationalUnitId
                 );
                 await _boothRepository.InsertAsync(booth);
 
@@ -233,11 +213,7 @@
                     Guid.NewGuid(),
                     $"M{guid1.Substring(0, 9)}",
                     100m,
-<<<<<<< HEAD
-                    DefaultOrganizationalUnitId
-=======
-                    TestOrganizationalUnitId
->>>>>>> 242d0b04
+                    DefaultOrganizationalUnitId
                 );
                 booth.MarkAsMaintenance();
                 await _boothRepository.InsertAsync(booth);
@@ -275,11 +251,7 @@
                     $"T{guid1.Substring(0, 3)}",
                     "Test Description",
                     10m,
-<<<<<<< HEAD
-                    DefaultOrganizationalUnitId
-=======
-                    TestOrganizationalUnitId
->>>>>>> 242d0b04
+                    DefaultOrganizationalUnitId
                 );
                 await _boothTypeRepository.InsertAsync(boothType);
 
@@ -288,11 +260,7 @@
                     Guid.NewGuid(),
                     $"P{guid2.Substring(0, 9)}",
                     100m,
-<<<<<<< HEAD
-                    DefaultOrganizationalUnitId
-=======
-                    TestOrganizationalUnitId
->>>>>>> 242d0b04
+                    DefaultOrganizationalUnitId
                 );
                 await _boothRepository.InsertAsync(booth);
 
