--- conflicted
+++ resolved
@@ -44,12 +44,7 @@
         {
             // Arrange
             var userId = TestUserId1;
-<<<<<<< HEAD
             var booth = new Booth(Guid.NewGuid(), "TEST-01", 100m, DefaultOrganizationalUnitId);
-=======
-            var boothNumber = $"B{Guid.NewGuid().ToString().Substring(0, 8).ToUpper()}";
-            var booth = new Booth(Guid.NewGuid(), boothNumber, 100m, DefaultOrganizationalUnitId);
->>>>>>> 242d0b04
             await _boothRepository.InsertAsync(booth);
 
             var boothType = new BoothType(Guid.NewGuid(), "Standard", "Standard booth", 10m, DefaultOrganizationalUnitId);
@@ -85,12 +80,7 @@
             // Arrange
             var userId = TestUserId1;
             var dailyPrice = 100m;
-<<<<<<< HEAD
             var booth = new Booth(Guid.NewGuid(), "TEST-02", dailyPrice, DefaultOrganizationalUnitId);
-=======
-            var boothNumber = $"B{Guid.NewGuid().ToString().Substring(0, 8).ToUpper()}";
-            var booth = new Booth(Guid.NewGuid(), boothNumber, dailyPrice, DefaultOrganizationalUnitId);
->>>>>>> 242d0b04
             await _boothRepository.InsertAsync(booth);
 
             var boothType = new BoothType(Guid.NewGuid(), "Standard", "Standard booth", 10m, DefaultOrganizationalUnitId);
@@ -122,12 +112,7 @@
             var boothDailyPrice = 100m;
             var customDailyRate = 150m;
 
-<<<<<<< HEAD
             var booth = new Booth(Guid.NewGuid(), "TEST-03", boothDailyPrice, DefaultOrganizationalUnitId);
-=======
-            var boothNumber = $"B{Guid.NewGuid().ToString().Substring(0, 8).ToUpper()}";
-            var booth = new Booth(Guid.NewGuid(), boothNumber, boothDailyPrice, DefaultOrganizationalUnitId);
->>>>>>> 242d0b04
             await _boothRepository.InsertAsync(booth);
 
             var boothType = new BoothType(Guid.NewGuid(), "Premium", "Premium booth", 10m, DefaultOrganizationalUnitId);
@@ -157,12 +142,7 @@
         {
             // Arrange
             var userId = TestUserId1;
-<<<<<<< HEAD
             var booth = new Booth(Guid.NewGuid(), "TEST-04", 100m, DefaultOrganizationalUnitId);
-=======
-            var boothNumber = $"B{Guid.NewGuid().ToString().Substring(0, 8).ToUpper()}";
-            var booth = new Booth(Guid.NewGuid(), boothNumber, 100m, DefaultOrganizationalUnitId);
->>>>>>> 242d0b04
             await _boothRepository.InsertAsync(booth);
 
             var inactiveBoothType = new BoothType(Guid.NewGuid(), "Inactive", "Inactive booth", 10m, DefaultOrganizationalUnitId);
@@ -192,12 +172,7 @@
         {
             // Arrange
             var userId = TestUserId1;
-<<<<<<< HEAD
             var booth = new Booth(Guid.NewGuid(), "TEST-05", 100m, DefaultOrganizationalUnitId);
-=======
-            var boothNumber = $"B{Guid.NewGuid().ToString().Substring(0, 8).ToUpper()}";
-            var booth = new Booth(Guid.NewGuid(), boothNumber, 100m, DefaultOrganizationalUnitId);
->>>>>>> 242d0b04
             booth.MarkAsMaintenance();
             await _boothRepository.InsertAsync(booth);
 
@@ -229,12 +204,7 @@
             var userId1 = TestUserId1;
             var userId2 = TestUserId2;
 
-<<<<<<< HEAD
             var booth = new Booth(Guid.NewGuid(), "TEST-06", 100m, DefaultOrganizationalUnitId);
-=======
-            var boothNumber = $"B{Guid.NewGuid().ToString().Substring(0, 8).ToUpper()}";
-            var booth = new Booth(Guid.NewGuid(), boothNumber, 100m, DefaultOrganizationalUnitId);
->>>>>>> 242d0b04
             await _boothRepository.InsertAsync(booth);
 
             var boothType = new BoothType(Guid.NewGuid(), "Standard", "Standard booth", 10m, DefaultOrganizationalUnitId);
@@ -277,12 +247,7 @@
         {
             // Arrange
             var userId = TestUserId1;
-<<<<<<< HEAD
             var booth = new Booth(Guid.NewGuid(), "TEST-07", 100m, DefaultOrganizationalUnitId);
-=======
-            var boothNumber = $"B{Guid.NewGuid().ToString().Substring(0, 8).ToUpper()}";
-            var booth = new Booth(Guid.NewGuid(), boothNumber, 100m, DefaultOrganizationalUnitId);
->>>>>>> 242d0b04
             booth.MarkAsAvailable(); // Ensure it's available
             await _boothRepository.InsertAsync(booth);
 
@@ -312,12 +277,7 @@
         {
             // Arrange
             var dailyPrice = 150m;
-<<<<<<< HEAD
             var booth = new Booth(Guid.NewGuid(), "TEST-08", dailyPrice, DefaultOrganizationalUnitId);
-=======
-            var boothNumber = $"B{Guid.NewGuid().ToString().Substring(0, 8).ToUpper()}";
-            var booth = new Booth(Guid.NewGuid(), boothNumber, dailyPrice, DefaultOrganizationalUnitId);
->>>>>>> 242d0b04
             await _boothRepository.InsertAsync(booth);
 
             var boothType = new BoothType(Guid.NewGuid(), "Standard", "Standard booth", 10m, DefaultOrganizationalUnitId);
@@ -339,12 +299,7 @@
         public async Task CalculateRentalCostAsync_Should_Throw_When_Booth_Type_Not_Active()
         {
             // Arrange
-<<<<<<< HEAD
             var booth = new Booth(Guid.NewGuid(), "TEST-09", 100m, DefaultOrganizationalUnitId);
-=======
-            var boothNumber = $"B{Guid.NewGuid().ToString().Substring(0, 8).ToUpper()}";
-            var booth = new Booth(Guid.NewGuid(), boothNumber, 100m, DefaultOrganizationalUnitId);
->>>>>>> 242d0b04
             await _boothRepository.InsertAsync(booth);
 
             var inactiveBoothType = new BoothType(Guid.NewGuid(), "Inactive", "Inactive booth", 10m, DefaultOrganizationalUnitId);
@@ -370,12 +325,7 @@
             var userId1 = TestUserId1;
             var userId2 = TestUserId2;
 
-<<<<<<< HEAD
             var booth = new Booth(Guid.NewGuid(), "TEST-10", 100m, DefaultOrganizationalUnitId);
-=======
-            var boothNumber = $"B{Guid.NewGuid().ToString().Substring(0, 8).ToUpper()}";
-            var booth = new Booth(Guid.NewGuid(), boothNumber, 100m, DefaultOrganizationalUnitId);
->>>>>>> 242d0b04
             await _boothRepository.InsertAsync(booth);
 
             var boothType = new BoothType(Guid.NewGuid(), "Standard", "Standard booth", 10m, DefaultOrganizationalUnitId);
@@ -425,12 +375,7 @@
             var userId1 = TestUserId1;
             var userId2 = TestUserId2;
 
-<<<<<<< HEAD
             var booth = new Booth(Guid.NewGuid(), "TEST-11", 100m, DefaultOrganizationalUnitId);
-=======
-            var boothNumber = $"B{Guid.NewGuid().ToString().Substring(0, 8).ToUpper()}";
-            var booth = new Booth(Guid.NewGuid(), boothNumber, 100m, DefaultOrganizationalUnitId);
->>>>>>> 242d0b04
             await _boothRepository.InsertAsync(booth);
 
             var boothType = new BoothType(Guid.NewGuid(), "Standard", "Standard booth", 10m, DefaultOrganizationalUnitId);
@@ -470,12 +415,7 @@
             // Arrange
             var userId = TestUserId1;
 
-<<<<<<< HEAD
             var booth = new Booth(Guid.NewGuid(), "TEST-12", 100m, DefaultOrganizationalUnitId);
-=======
-            var boothNumber = $"B{Guid.NewGuid().ToString().Substring(0, 8).ToUpper()}";
-            var booth = new Booth(Guid.NewGuid(), boothNumber, 100m, DefaultOrganizationalUnitId);
->>>>>>> 242d0b04
             await _boothRepository.InsertAsync(booth);
 
             var boothType = new BoothType(Guid.NewGuid(), "Standard", "Standard booth", 10m, DefaultOrganizationalUnitId);
