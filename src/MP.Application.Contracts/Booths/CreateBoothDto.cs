--- conflicted
+++ resolved
@@ -29,11 +29,7 @@
 
         /// <summary>
         /// Multi-period pricing configuration
-<<<<<<< HEAD
         /// At least one pricing period is required if PricePerDay is not set
-=======
-        /// Optional when using legacy PricePerDay property
->>>>>>> 242d0b04
         /// </summary>
         public List<BoothPricingPeriodDto> PricingPeriods { get; set; } = new();
     }
